--- conflicted
+++ resolved
@@ -41,13 +41,8 @@
   }, [options])
 
   return (
-<<<<<<< HEAD
-    <div className="space-x-8">
+    <div className="flex items-center space-x-8">
       {checkboxOptions.map((option: OptionType) => (
-=======
-    <div className="flex items-center space-x-8">
-      {checkboxOptions?.map((option: OptionType) => (
->>>>>>> adff7ac3
         <Checkbox
           key={option.label}
           label={option.label}
